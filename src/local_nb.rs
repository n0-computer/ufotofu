use core::cmp::min;
use core::future::Future;
use core::mem::MaybeUninit;

use either::Either;
<<<<<<< HEAD

use crate::sync::PipeError;
=======
use thiserror::Error;
>>>>>>> 88556a46

pub mod consumer;
pub mod producer;

/// A `Consumer` consumes a potentially infinite sequence, one item at a time.
///
/// The sequence consists of an arbitrary number of values of type `Self::Item`, followed by
/// up to one value of type `Self::Final`. If you intend for the sequence to be infinite, use
/// the [never type](https://doc.rust-lang.org/reference/types/never.html) `!` for `Self::Final`.
///
/// A consumer can also signal an error of type `Self::Error` instead of consuming an item.
pub trait Consumer {
    /// The sequence consumed by this consumer *starts* with *arbitrarily many* values of this type.
    type Item;
    /// The sequence consumed by this consumer *ends* with *up to one* value of this type.
    type Final;
    /// The type of errors the consumer can emit instead of doing its job.
    type Error;

    /// Attempt to consume the next item.
    ///
    /// After this function returns an error, no further functions of this trait may be invoked.
    ///
    /// #### Invariants
    ///
    /// Must not be called after any function of this trait returned an error,
    /// nor after `close` was called.
    fn consume(&mut self, item: Self::Item) -> impl Future<Output = Result<(), Self::Error>>;

    /// Attempt to consume the final item.
    ///
    /// After this function is called, no further functions of this trait may be invoked.
    ///
    /// #### Invariants
    ///
    /// Must not be called after any function of this trait has returned an error,
    /// nor after `close` was called.
    fn close(&mut self, f: Self::Final) -> impl Future<Output = Result<(), Self::Error>>;
}

/// A `Consumer` that can delay performing side-effects when consuming items.
///
/// It must not delay performing side-effects when being closed. In other words,
/// calling `close` should internally trigger flushing.
pub trait BufferedConsumer: Consumer {
    /// Perform any side-effects that were delayed for previously consumed items.
    ///
    /// This function allows the client code to force execution of the (potentially expensive)
    /// side-effects. In exchange, the consumer gains the freedom to delay the side-effects of
    /// `consume` to improve efficiency.
    ///
    /// After this function returns an error, no further functions of this trait may be invoked.
    ///
    /// #### Invariants
    ///
    /// Must not be called after any function of this trait has returned an error,
    /// nor after `close` was called.
    fn flush(&mut self) -> impl Future<Output = Result<(), Self::Error>>;
}

/// A `Consumer` that is able to consume several items with a single function call, in order to
/// improve on the efficiency of the `Consumer` trait. Semantically, there must be no
/// difference between consuming items in bulk or one item at a time.
///
/// Note that `Self::Item` must be `Copy` for efficiency reasons.
pub trait BulkConsumer: BufferedConsumer
where
    Self::Item: Copy,
{
    /// Expose a non-empty slice of memory for the client code to fill with items that should
    /// be consumed.
    ///
    /// The consumer should expose the largest contiguous slice it can expose efficiently.
    /// It should not perform copies to increase the size of the slice. Client code must be
    /// able to make progress even if this function always returns slices of size one.
    ///
    /// After this function returns an error, no further functions of this trait may be invoked.
    ///
    /// #### Invariants
    ///
    /// Must not be called after any function of this trait has returned an error,
    /// nor after `close` was called.
    fn consumer_slots<'a>(
        &'a mut self,
    ) -> impl Future<Output = Result<&'a mut [MaybeUninit<Self::Item>], Self::Error>>
    where
        Self::Item: 'a;

    /// Instruct the consumer to consume the first `amount` many items of the `consumer_slots`
    /// it has most recently exposed. The semantics must be equivalent to those of `consume`
    /// being called `amount` many times with exactly those items.
    ///
    /// After this function returns an error, no further functions of this trait may be invoked.
    ///
    /// #### Invariants
    ///
    /// Callers must have written into (at least) the `amount` many first `consumer_slots` that
    /// were most recently exposed. Failure to uphold this invariant may cause undefined behavior.
    ///
    /// Must not be called after any function of this trait has returned an error, nor after
    /// `close` was called.
    ///
    /// #### Safety
    ///
    /// The consumer may assume the first `amount` many `consumer_slots` that were most recently
    /// exposed to contain initialized memory after this call, even if the memory it exposed was originally
    /// uninitialized. Violating the invariants can cause the consumer to read undefined
    /// memory, which triggers undefined behavior.
    unsafe fn did_consume(
        &mut self,
        amount: usize,
    ) -> impl Future<Output = Result<(), Self::Error>>;

    /// Consume a non-zero number of items by reading them from a given buffer and returning how
    /// many items were consumed.
    ///
    /// After this function returns an error, no further functions of this trait may be invoked.
    ///
    /// #### Invariants
    ///
    /// Must not be called after any function of this trait has returned an error, nor after
    /// `close` was called.
    ///
    /// #### Implementation Notes
    ///
    /// The default implementation orchestrates `consumer_slots` and `did_consume` in a
    /// straightforward manner. Only provide your own implementation if you can do better
    /// than that.
    fn bulk_consume(
        &mut self,
        buf: &[Self::Item],
    ) -> impl Future<Output = Result<usize, Self::Error>> {
        async {
            let slots = self.consumer_slots().await?;
            let amount = min(slots.len(), buf.len());
            MaybeUninit::copy_from_slice(&mut slots[0..amount], &buf[0..amount]);
            unsafe {
                self.did_consume(amount).await?;
            }

            Ok(amount)
        }
    }
}

/// A `Producer` produces a potentially infinite sequence, one item at a time.
///
/// The sequence consists of an arbitrary number of values of type `Self::Item`, followed by
/// up to one value of type `Self::Final`. If you intend for the sequence to be infinite, use
/// the [never type](https://doc.rust-lang.org/reference/types/never.html) `!` for `Self::Final`.
///
/// A producer can also signal an error of type `Self::Error` instead of producing an item.
pub trait Producer {
    /// The sequence produced by this producer *starts* with *arbitrarily many* values of this type.
    type Item;
    /// The sequence produced by this producer *ends* with *up to one* value of this type.
    type Final;
    /// The type of errors the producer can emit instead of doing its job.
    type Error;

    /// Attempt to produce the next item, which is either a regular repeated item or the final item.
    /// If the sequence of items has not ended yet, but no item are available at the time of calling,
    /// the function must block until at least one more item becomes available (or it becomes clear
    /// that the final value or an error should be yielded).
    ///
    /// After this function returns the final item, or after it returns an error, no further
    /// functions of this trait may be invoked.
    ///
    /// #### Invariants
    ///
    /// Must not be called after any function of this trait has returned a final item or an error.
    fn produce(
        &mut self,
    ) -> impl Future<Output = Result<Either<Self::Item, Self::Final>, Self::Error>>;
}

/// A `Producer` that can eagerly perform side-effects to prepare values for later yielding.
pub trait BufferedProducer: Producer {
    /// Prepare some values for yielding. This function allows the `Producer` to perform side
    /// effects that it would otherwise have to do just-in-time when `produce` gets called.
    ///
    /// After this function returns an error, no further functions of this trait may be invoked.
    ///
    /// #### Invariants
    ///
    /// Must not be called after any function of this trait has returned a final item or an error.
    fn slurp(&mut self) -> impl Future<Output = Result<(), Self::Error>>;
}

/// A `Producer` that is able to produce several items with a single function call, in order to
/// improve on the efficiency of the `Producer` trait. Semantically, there must be no difference
/// between producing items in bulk or one item at a time.
///
/// Note that `Self::Item` must be `Copy` for efficiency reasons.
pub trait BulkProducer: BufferedProducer
where
    Self::Item: Copy,
{
    /// Expose a non-empty slice of items to be produced (or the final value, or an error).
    /// The items in the slice must not have been emitted by `produce` before. If the sequence
    /// of items has not ended yet, but no item is available at the time of calling, the
    /// function must block until at least one more item becomes available (or it becomes clear
    /// that the final value or an error should be yielded).
    ///
    /// The producer should expose the largest contiguous slice it can expose efficiently.
    /// It should not perform copies to increase the size of the slice. Client code must be
    /// able to make progress even if this function always returns slices of size one.
    ///
    /// After this function returns the final item, or after it returns an error, no further
    /// functions of this trait may be invoked.
    ///
    /// #### Invariants
    ///
    /// Must not be called after any function of this trait has returned a final item or an error.
    fn producer_slots<'a>(
        &'a mut self,
    ) -> impl Future<Output = Result<Either<&'a [Self::Item], Self::Final>, Self::Error>>
    where
        Self::Item: 'a;

    /// Mark `amount` many items as having been produced. Future calls to `produce` and to
    /// `producer_slots` must act as if `produce` had been called `amount` many times.
    ///
    /// After this function returns an error, no further functions of this trait may be invoked.
    ///
    /// #### Invariants
    ///
    /// Callers must not mark items as produced that had not previously been exposed by `producer_slots`.
    ///
    /// Must not be called after any function of this trait returned a final item or an error.
    fn did_produce(&mut self, amount: usize) -> impl Future<Output = Result<(), Self::Error>>;

    /// Produce a non-zero number of items by writing them into a given buffer and returning how
    /// many items were produced. If the sequence of items has not ended yet, but no item is
    /// available at the time of calling, the function must block until at least one more item
    /// becomes available (or it becomes clear that the final value or an error should be yielded).
    ///
    /// After this function returns the final item, or after it returns an error, no further
    /// functions of this trait may be invoked.
    ///
    /// #### Invariants
    ///
    /// Must not be called after any function of this trait has returned a final item or an error.
    ///
    /// #### Implementation Notes
    ///
    /// The default implementation orchestrates `producer_slots` and `did_produce` in a
    /// straightforward manner. Only provide your own implementation if you can do better
    /// than that.
    fn bulk_produce(
        &mut self,
        buf: &mut [Self::Item],
    ) -> impl Future<Output = Result<Either<usize, Self::Final>, Self::Error>> {
        async {
            match self.producer_slots().await? {
                Either::Left(slots) => {
                    let amount = min(slots.len(), buf.len());
                    buf[0..amount].copy_from_slice(&slots[0..amount]);

                    self.did_produce(amount).await?;

                    Ok(Either::Left(amount))
                }
                Either::Right(final_value) => Ok(Either::Right(final_value)),
            }
        }
    }

    /// Produce a non-zero number of items by writing them into a given buffer and returning how
    /// many items were produced. If the sequence of items has not ended yet, but no item is
    /// available at the time of calling, the function must block until at least one more item
    /// becomes available (or it becomes clear that the final value or an error should be yielded).
    ///
    /// After this function returns the final item, or after it returns an error, no further
    /// functions of this trait may be invoked.
    ///
    /// #### Invariants
    ///
    /// Must not be called after any function of this trait has returned a final item or an error.
    ///
    /// #### Implementation Notes
    ///
    /// The default implementation orchestrates `producer_slots` and `did_produce` in a
    /// straightforward manner. Only provide your own implementation if you can do better
    /// than that.
    fn bulk_produce_uninit(
        &mut self,
        buf: &mut [MaybeUninit<Self::Item>],
    ) -> impl Future<Output = Result<Either<usize, Self::Final>, Self::Error>> {
        async {
            match self.producer_slots().await? {
                Either::Left(slots) => {
                    let amount = min(slots.len(), buf.len());
                    MaybeUninit::copy_from_slice(&mut buf[0..amount], &slots[0..amount]);
                    self.did_produce(amount).await?;

                    Ok(Either::Left(amount))
                }
                Either::Right(final_value) => Ok(Either::Right(final_value)),
            }
        }
    }
}

/// Everything that can go wrong when piping a `Producer` into a `Consumer`.
#[derive(Clone, Copy, Debug, Error, Eq, PartialEq)]
pub enum PipeError<ProducerError, ConsumerError> {
    /// The `Producer` emitted an error.
    Producer(ProducerError),
    /// The `Consumer` emitted an error when consuming an `Item`.
    Consumer(ConsumerError),
}

/// Pipe as many items as possible from a producer into a consumer. Then call `close`
/// on the consumer with the final value emitted by the producer.
pub async fn pipe<P, C>(
    producer: &mut P,
    consumer: &mut C,
) -> Result<(), PipeError<P::Error, C::Error>>
where
    P: Producer,
    C: Consumer<Item = P::Item, Final = P::Final>,
{
    loop {
        match producer.produce().await {
            Ok(Either::Left(item)) => {
                match consumer.consume(item).await {
                    Ok(()) => {
                        // No-op, continues with next loop iteration.
                    }
                    Err(consumer_error) => {
                        return Err(PipeError::Consumer(consumer_error));
                    }
                }
            }
            Ok(Either::Right(final_value)) => match consumer.close(final_value).await {
                Ok(()) => {
                    return Ok(());
                }
                Err(consumer_error) => {
                    return Err(PipeError::Consumer(consumer_error));
                }
            },
            Err(producer_error) => {
                return Err(PipeError::Producer(producer_error));
            }
        }
    }
}

/// Efficiently pipe as many items as possible from a bulk producer into a bulk consumer
/// using `consumer.bulk_consume`. Then call `close` on the consumer with the final value
/// emitted by the producer.
pub async fn bulk_pipe<P, C>(
    producer: &mut P,
    consumer: &mut C,
) -> Result<(), PipeError<P::Error, C::Error>>
where
    P: BulkProducer,
    P::Item: Copy,
    C: BulkConsumer<Item = P::Item, Final = P::Final>,
{
    loop {
        match producer.producer_slots().await {
            Ok(Either::Left(slots)) => {
                let amount = match consumer.bulk_consume(slots).await {
                    Ok(amount) => amount,
                    Err(consumer_error) => return Err(PipeError::Consumer(consumer_error)),
                };
                match producer.did_produce(amount).await {
                    Ok(()) => {
                        // No-op, continues with next loop iteration.
                    }
                    Err(producer_error) => return Err(PipeError::Producer(producer_error)),
                };
            }
            Ok(Either::Right(final_value)) => {
                match consumer.close(final_value).await {
                    Ok(()) => return Ok(()),
                    Err(consumer_error) => return Err(PipeError::Consumer(consumer_error)),
                };
            }
            Err(producer_error) => {
                return Err(PipeError::Producer(producer_error));
            }
        }
    }
}

#[cfg(test)]
mod tests {
    use super::*;

    use crate::local_nb::consumer::{IntoVec, SliceConsumer, SliceConsumerFullError};
    use crate::local_nb::producer::SliceProducer;

    #[test]
    fn pipes_from_slice_producer_to_slice_consumer(
    ) -> Result<(), PipeError<!, SliceConsumerFullError>> {
        smol::block_on(async {
            let mut buf = [0; 3];

            let mut o = SliceProducer::new(b"ufo");
            let mut i = SliceConsumer::new(&mut buf);

            pipe(&mut o, &mut i).await?;

            let m = min(o.as_ref().len(), i.as_ref().len());
            assert_eq!(&i.as_ref()[..m], &o.as_ref()[..m]);
            assert_eq!(&buf, b"ufo");

            Ok(())
        })
    }

    #[test]
    fn pipes_from_slice_producer_to_consumer_into_vec() -> Result<(), PipeError<!, !>> {
        smol::block_on(async {
            let mut o = SliceProducer::new(b"tofu");
            let mut i = IntoVec::new();

            pipe(&mut o, &mut i).await?;

            assert_eq!(&i.into_vec(), b"tofu");

            Ok(())
        })
    }

    #[test]
    fn bulk_pipes_from_slice_producer_to_slice_consumer(
    ) -> Result<(), PipeError<!, SliceConsumerFullError>> {
        smol::block_on(async {
            let mut buf = [0; 3];

            let mut o = SliceProducer::new(b"ufo");
            let mut i = SliceConsumer::new(&mut buf);

            bulk_pipe(&mut o, &mut i).await?;

            let m = min(o.as_ref().len(), i.as_ref().len());
            assert_eq!(&i.as_ref()[..m], &o.as_ref()[..m]);
            assert_eq!(&buf, b"ufo");

            Ok(())
        })
    }

    #[test]
    fn bulk_pipes_from_slice_producer_to_consumer_into_vec() -> Result<(), PipeError<!, !>> {
        smol::block_on(async {
            let mut o = SliceProducer::new(b"tofu");
            let mut i = IntoVec::new();

            bulk_pipe(&mut o, &mut i).await?;

            assert_eq!(&i.into_vec(), b"tofu");

            Ok(())
        })
    }
}<|MERGE_RESOLUTION|>--- conflicted
+++ resolved
@@ -3,12 +3,8 @@
 use core::mem::MaybeUninit;
 
 use either::Either;
-<<<<<<< HEAD
-
-use crate::sync::PipeError;
-=======
+
 use thiserror::Error;
->>>>>>> 88556a46
 
 pub mod consumer;
 pub mod producer;
