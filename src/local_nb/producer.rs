--- conflicted
+++ resolved
@@ -12,11 +12,7 @@
 //!
 //! The [Invariant] adaptor wraps any producer and makes it panic during tests when some client code violates the API contracts imposed by the producer traits. In production builds, the wrapper does nothing and compiles away without any overhead. We recommend using this wrapper as an implementation detail of all custom producers; all producers in the ufotofu crate use this wrapper internally as well.
 //!
-<<<<<<< HEAD
-//! The [Scramble] adaptor exists for testing purposes only; it turns a "sensible" pattern of `produce`, `bulk_produce` and `slurp` calls into a much wilder (but still valid) pattern of method calls on the wrapped producer. This is useful for testing corner-cases (you'd rarely write test code that slurps multple times in succession by hand, for example). To generate the method call patterns, we recommed using a [fuzzer](https://rust-fuzz.github.io/book/introduction.html).
-=======
 //! The [Scramble] adaptor exists for testing purposes only; it turns a "sensible" pattern of `produce`, `bulk_produce` and `slurp` calls into a much wilder (but still valid) pattern of method calls on the wrapped producer. This is useful for testing corner-cases (you'd rarely write test code that slurps multiple times in succession by hand, for example). To generate the method call patterns, we recommend using a [fuzzer](https://rust-fuzz.github.io/book/introduction.html).
->>>>>>> 88556a46
 
 mod invariant;
 mod invariant_noop;
