--- conflicted
+++ resolved
@@ -4,11 +4,8 @@
 edition = "2021"
 
 [features]
-<<<<<<< HEAD
-default = ["std", "alloc", "dev"]
-=======
+
 default = ["std", "dev", "alloc"]
->>>>>>> 9e11d6e0
 
 # Provide functionality that relies on the std library. Enabled by default.
 std = []
